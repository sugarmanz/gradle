--- conflicted
+++ resolved
@@ -87,16 +87,7 @@
     @Override
     public void resolveArtifacts(ComponentResolveMetadata component, BuildableComponentArtifactsResolveResult result) {
         if (isProjectModule(component.getComponentId())) {
-<<<<<<< HEAD
-            String configurationName = usage.getConfigurationName();
-            Set<ComponentArtifactMetadata> artifacts = component.getConfiguration(configurationName).getArtifacts();
-            for (ComponentArtifactMetadata artifact : artifacts) {
-                artifactBuilder.willBuild(artifact);
-            }
-            result.resolved(artifacts);
-=======
             result.resolved(new MetadataSourcedComponentArtifacts());
->>>>>>> 89100248
         }
     }
 

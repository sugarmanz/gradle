--- conflicted
+++ resolved
@@ -26,10 +26,6 @@
 import org.gradle.api.artifacts.repositories.AuthenticationContainer;
 import org.gradle.api.artifacts.repositories.MavenArtifactRepository;
 import org.gradle.api.artifacts.repositories.MavenRepositoryContentDescriptor;
-<<<<<<< HEAD
-import org.gradle.api.internal.FeaturePreviews;
-=======
->>>>>>> 788b7919
 import org.gradle.api.internal.artifacts.ImmutableModuleIdentifierFactory;
 import org.gradle.api.internal.artifacts.ModuleVersionPublisher;
 import org.gradle.api.internal.artifacts.ivyservice.ivyresolve.ConfiguredModuleComponentRepository;
@@ -229,10 +225,6 @@
             .create();
     }
 
-<<<<<<< HEAD
-    @Nonnull
-    protected URI validateUrl() {
-=======
     @Override
     protected Collection<URI> getRepositoryUrls() {
         // In a similar way to Ivy, Maven may use other hosts for additional artifacts, but not POMs
@@ -245,8 +237,8 @@
         return builder.build();
     }
 
-    private void validate() {
->>>>>>> 788b7919
+    @Nonnull
+    protected URI validateUrl() {
         URI rootUri = getUrl();
         if (rootUri == null) {
             throw new InvalidUserDataException("You must specify a URL for a Maven repository.");

/*
 * Copyright 2019 the original author or authors.
 *
 * Licensed under the Apache License, Version 2.0 (the "License");
 * you may not use this file except in compliance with the License.
 * You may obtain a copy of the License at
 *
 *      http://www.apache.org/licenses/LICENSE-2.0
 *
 * Unless required by applicable law or agreed to in writing, software
 * distributed under the License is distributed on an "AS IS" BASIS,
 * WITHOUT WARRANTIES OR CONDITIONS OF ANY KIND, either express or implied.
 * See the License for the specific language governing permissions and
 * limitations under the License.
 */

package org.gradle.internal.execution.steps

import org.gradle.api.internal.DocumentationRegistry
import org.gradle.internal.execution.WorkValidationContext
import org.gradle.internal.execution.WorkValidationException
import org.gradle.internal.execution.WorkValidationExceptionChecker
import org.gradle.internal.execution.impl.DefaultWorkValidationContext
import org.gradle.internal.reflect.problems.ValidationProblemId
import org.gradle.internal.reflect.validation.ValidationMessageChecker
import org.gradle.internal.vfs.VirtualFileSystem

import static org.gradle.internal.reflect.validation.Severity.ERROR
import static org.gradle.internal.reflect.validation.Severity.WARNING
import static org.gradle.internal.reflect.validation.TypeValidationProblemRenderer.convertToSingleLine

class ValidateStepTest extends StepSpec<BeforeExecutionContext> implements ValidationMessageChecker {
    private final DocumentationRegistry documentationRegistry = new DocumentationRegistry()

    def warningReporter = Mock(ValidateStep.ValidationWarningRecorder)
    def virtualFileSystem = Mock(VirtualFileSystem)
    def step = new ValidateStep<>(virtualFileSystem, warningReporter, delegate)
    def delegateResult = Mock(Result)

    @Override
<<<<<<< HEAD
    protected AfterPreviousExecutionContext createContext() {
        def validationContext = new DefaultWorkValidationContext(documentationRegistry, WorkValidationContext.TypeOriginInspector.NO_OP)
        return Stub(AfterPreviousExecutionContext) {
=======
    protected BeforeExecutionContext createContext() {
        def validationContext = new DefaultWorkValidationContext(documentationRegistry)
        return Stub(BeforeExecutionContext) {
>>>>>>> 1bb22da0
            getValidationContext() >> validationContext
        }
    }

    def "executes work when there are no violations"() {
        boolean validated = false
        when:
        def result = step.execute(work, context)

        then:
        result == delegateResult

        1 * delegate.execute(work, { ValidationFinishedContext context -> !context.validationProblems.present }) >> delegateResult
        _ * work.validate(_ as  WorkValidationContext) >> { validated = true }

        then:
        validated
        0 * _
    }

    def "fails when there is a single violation"() {
        expectReindentedValidationMessage()
        when:
        step.execute(work, context)

        then:
        def ex = thrown WorkValidationException
        WorkValidationExceptionChecker.check(ex) {
            def validationProblem = dummyValidationProblem('java.lang.Object', null, 'Validation error', 'Test').trim()
            hasMessage """A problem was found with the configuration of job ':test' (type 'ValidateStepTest.JobType').
  - ${validationProblem}"""
        }
        _ * work.validate(_ as  WorkValidationContext) >> {  WorkValidationContext validationContext ->
            validationContext.forType(JobType, true).visitTypeProblem {
                it.withId(ValidationProblemId.TEST_PROBLEM)
                    .reportAs(ERROR)
                    .forType(Object)
                    .withDescription("Validation error")
                    .happensBecause("Test")
            }
        }
        0 * _
    }

    def "fails when there are multiple violations"() {
        expectReindentedValidationMessage()
        when:
        step.execute(work, context)

        then:
        def ex = thrown WorkValidationException
        WorkValidationExceptionChecker.check(ex) {
            def validationProblem1 = dummyValidationProblem('java.lang.Object', null, 'Validation error #1', 'Test')
            def validationProblem2 = dummyValidationProblem('java.lang.Object', null, 'Validation error #2', 'Test')
            hasMessage """Some problems were found with the configuration of job ':test' (types 'ValidateStepTest.JobType', 'ValidateStepTest.SecondaryJobType').
  - ${validationProblem1.trim()}
  - ${validationProblem2.trim()}"""
        }

        _ * work.validate(_ as  WorkValidationContext) >> {  WorkValidationContext validationContext ->
            validationContext.forType(JobType, true).visitTypeProblem{
                it.withId(ValidationProblemId.TEST_PROBLEM)
                    .reportAs(ERROR)
                    .forType(Object)
                    .withDescription("Validation error #1")
                    .happensBecause("Test")
            }
            validationContext.forType(SecondaryJobType, true).visitTypeProblem{
                it.withId(ValidationProblemId.TEST_PROBLEM)
                    .reportAs(ERROR)
                    .forType(Object)
                    .withDescription("Validation error #2")
                    .happensBecause("Test")
            }
        }
        0 * _
    }

    def "reports deprecation warning and invalidates VFS for validation warning"() {
        String expectedWarning = convertToSingleLine(dummyValidationProblem('java.lang.Object', null, 'Validation warning', 'Test').trim())
        when:
        step.execute(work, context)

        then:
        _ * work.validate(_ as  WorkValidationContext) >> {  WorkValidationContext validationContext ->
            validationContext.forType(JobType, true).visitTypeProblem{
                it.withId(ValidationProblemId.TEST_PROBLEM)
                    .reportAs(WARNING)
                    .forType(Object)
                    .withDescription("Validation warning")
                    .happensBecause("Test")
            }
        }

        then:
        1 * warningReporter.recordValidationWarnings(work, { warnings -> warnings == [expectedWarning] })
        1 * virtualFileSystem.invalidateAll()

        then:
        1 * delegate.execute(work, { ValidationFinishedContext context -> context.validationProblems.get().warnings == [expectedWarning] })
        0 * _
    }

    def "reports deprecation warning even when there's also an error"() {
        String expectedWarning = convertToSingleLine(dummyValidationProblem('java.lang.Object', null, 'Validation warning', 'Test').trim())
        // errors are reindented but not warnings
        expectReindentedValidationMessage()
        String expectedError = dummyValidationProblem('java.lang.Object', null, 'Validation error', 'Test')

        when:
        step.execute(work, context)

        then:
        _ * work.validate(_ as  WorkValidationContext) >> {  WorkValidationContext validationContext ->
            def typeContext = validationContext.forType(JobType, true)
            typeContext.visitTypeProblem{
                it.withId(ValidationProblemId.TEST_PROBLEM)
                    .reportAs(ERROR)
                    .forType(Object)
                    .withDescription("Validation error")
                    .happensBecause("Test")
            }
            typeContext.visitTypeProblem{
                it.withId(ValidationProblemId.TEST_PROBLEM)
                    .reportAs(WARNING)
                    .forType(Object)
                    .withDescription("Validation warning")
                    .happensBecause("Test")
            }
        }

        then:
        1 * warningReporter.recordValidationWarnings(work, { warnings -> warnings == [expectedWarning] })

        then:
        def ex = thrown WorkValidationException
        WorkValidationExceptionChecker.check(ex) {
            hasMessage """A problem was found with the configuration of job ':test' (type 'ValidateStepTest.JobType').
  - ${expectedError}"""
        }
        0 * _
    }

    interface JobType {}

    interface SecondaryJobType {}
}<|MERGE_RESOLUTION|>--- conflicted
+++ resolved
@@ -38,15 +38,9 @@
     def delegateResult = Mock(Result)
 
     @Override
-<<<<<<< HEAD
-    protected AfterPreviousExecutionContext createContext() {
-        def validationContext = new DefaultWorkValidationContext(documentationRegistry, WorkValidationContext.TypeOriginInspector.NO_OP)
-        return Stub(AfterPreviousExecutionContext) {
-=======
     protected BeforeExecutionContext createContext() {
         def validationContext = new DefaultWorkValidationContext(documentationRegistry)
         return Stub(BeforeExecutionContext) {
->>>>>>> 1bb22da0
             getValidationContext() >> validationContext
         }
     }

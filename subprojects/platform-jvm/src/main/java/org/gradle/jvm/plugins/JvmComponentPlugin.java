/*
 * Copyright 2014 the original author or authors.
 *
 * Licensed under the Apache License, Version 2.0 (the "License");
 * you may not use this file except in compliance with the License.
 * You may obtain a copy of the License at
 *
 *      http://www.apache.org/licenses/LICENSE-2.0
 *
 * Unless required by applicable law or agreed to in writing, software
 * distributed under the License is distributed on an "AS IS" BASIS,
 * WITHOUT WARRANTIES OR CONDITIONS OF ANY KIND, either express or implied.
 * See the License for the specific language governing permissions and
 * limitations under the License.
 */
package org.gradle.jvm.plugins;

import org.apache.commons.lang.StringUtils;
import org.gradle.api.*;
import org.gradle.api.tasks.TaskContainer;
import org.gradle.internal.reflect.Instantiator;
import org.gradle.internal.service.ServiceRegistry;
import org.gradle.jvm.JarBinarySpec;
import org.gradle.jvm.JvmComponentExtension;
import org.gradle.jvm.JvmLibrarySpec;
import org.gradle.jvm.internal.DefaultJarBinarySpec;
import org.gradle.jvm.internal.DefaultJvmLibrarySpec;
import org.gradle.jvm.internal.JarBinarySpecInternal;
import org.gradle.jvm.internal.JvmLibrarySpecInternal;
import org.gradle.jvm.internal.plugins.DefaultJvmComponentExtension;
import org.gradle.jvm.internal.toolchain.JavaToolChainInternal;
import org.gradle.jvm.platform.JavaPlatform;
import org.gradle.jvm.platform.internal.DefaultJavaPlatform;
import org.gradle.jvm.tasks.Jar;
import org.gradle.jvm.toolchain.JavaToolChainRegistry;
import org.gradle.jvm.toolchain.internal.DefaultJavaToolChainRegistry;
import org.gradle.model.Model;
import org.gradle.model.Mutate;
import org.gradle.model.Path;
import org.gradle.model.RuleSource;
import org.gradle.model.collection.CollectionBuilder;
import org.gradle.platform.base.*;
import org.gradle.platform.base.internal.*;

import java.io.File;
import java.util.Collections;
import java.util.List;

/**
 * Base plugin for JVM component support. Applies the {@link org.gradle.language.base.plugins.ComponentModelBasePlugin}. Registers the {@link org.gradle.jvm.JvmLibrarySpec} library type for
 * the {@link org.gradle.platform.base.ComponentSpecContainer}.
 */
@Incubating
@RuleSource
@SuppressWarnings("UnusedDeclaration")
public class JvmComponentPlugin {
    @ComponentType
    void register(ComponentTypeBuilder<JvmLibrarySpec> builder) {
        builder.defaultImplementation(DefaultJvmLibrarySpec.class);
    }

    @BinaryType
    void registerJar(BinaryTypeBuilder<JarBinarySpec> builder) {
        builder.defaultImplementation(DefaultJarBinarySpec.class);
    }

    @Model
    JvmComponentExtension jvm(ServiceRegistry serviceRegistry) {
        final Instantiator instantiator = serviceRegistry.get(Instantiator.class);
        return instantiator.newInstance(DefaultJvmComponentExtension.class);
    }

    @Model
    BinaryNamingSchemeBuilder binaryNamingSchemeBuilder() {
        return new DefaultBinaryNamingSchemeBuilder();
    }

    @Model
    JavaToolChainRegistry javaToolChain(ServiceRegistry serviceRegistry) {
        JavaToolChainInternal toolChain = serviceRegistry.get(JavaToolChainInternal.class);
        return new DefaultJavaToolChainRegistry(toolChain);
    }

    @Mutate
    public void registerJavaPlatformType(PlatformContainer platforms, ServiceRegistry serviceRegistry) {
        final Instantiator instantiator = serviceRegistry.get(Instantiator.class);
        platforms.registerFactory(JavaPlatform.class, new NamedDomainObjectFactory<JavaPlatform>() {
            public JavaPlatform create(String name) {
                return instantiator.newInstance(DefaultJavaPlatform.class, name);
            }
        });
    }

    @Mutate
    public void createJavaPlatforms(PlatformContainer platforms) {
        // TODO:DAZ Should be creating, not adding
        for (JavaVersion javaVersion : JavaVersion.values()) {
            DefaultJavaPlatform javaPlatform = new DefaultJavaPlatform(javaVersion);
            platforms.add(javaPlatform);
        }
    }

<<<<<<< HEAD
    @ComponentBinaries
    public void createBinaries(CollectionBuilder<JarBinarySpec> binaries, final JvmLibrarySpec jvmLibrary,
                               PlatformContainer platforms, BinaryNamingSchemeBuilder namingSchemeBuilder, final JvmComponentExtension jvmComponentExtension,
                               @Path("buildDir") File buildDir, ServiceRegistry serviceRegistry, JavaToolChainRegistry toolChains) {
=======
        @ComponentBinaries
        public void createBinaries(CollectionBuilder<JarBinarySpec> binaries, final JvmLibrarySpec jvmLibrary,
                                   PlatformResolver platforms, BinaryNamingSchemeBuilder namingSchemeBuilder, final JvmComponentExtension jvmComponentExtension,
                                   @Path("buildDir") File buildDir, ServiceRegistry serviceRegistry, JavaToolChainRegistry toolChains) {
>>>>>>> 5723e234

        final File binariesDir = new File(buildDir, "jars");
        final File classesDir = new File(buildDir, "classes");

<<<<<<< HEAD
        List<String> targetPlatforms = jvmLibrary.getTargetPlatforms();
        if (targetPlatforms.isEmpty()) {
            // TODO:DAZ Make it simpler to get the default java platform name, or use a spec here
            targetPlatforms = Collections.singletonList(new DefaultJavaPlatform(JavaVersion.current()).getName());
        }
        List<JavaPlatform> selectedPlatforms = platforms.chooseFromTargets(JavaPlatform.class, targetPlatforms);
        for (final JavaPlatform platform : selectedPlatforms) {
            final JavaToolChainInternal toolChain = (JavaToolChainInternal) toolChains.getForPlatform(platform);
            final String binaryName = createBinaryName(jvmLibrary, namingSchemeBuilder, selectedPlatforms, platform);

            binaries.create(binaryName, new Action<JarBinarySpec>() {
                public void execute(JarBinarySpec jarBinary) {
                    JarBinarySpecInternal jarBinaryInternal = (JarBinarySpecInternal) jarBinary;
                    jarBinaryInternal.setBaseName(jvmLibrary.getName());
                    jarBinary.setToolChain(toolChain);
                    jarBinary.setTargetPlatform(platform);

                    File outputDir = new File(classesDir, jarBinary.getName());
                    jarBinary.setClassesDir(outputDir);
                    jarBinary.setResourcesDir(outputDir);
                    jarBinary.setJarFile(new File(binariesDir, String.format("%s/%s.jar", jarBinary.getName(), jarBinaryInternal.getBaseName())));

                    boolean canBuild = toolChain.select(jarBinary.getTargetPlatform()).isAvailable();
                    jarBinaryInternal.setBuildable(canBuild);

                    jvmComponentExtension.getAllBinariesAction().execute(jarBinary);
                }
            });
=======
            List<JavaPlatform> selectedPlatforms = resolvePlatforms(jvmLibrary, platforms);
            for (final JavaPlatform platform : selectedPlatforms) {
                final JavaToolChainInternal toolChain = (JavaToolChainInternal) toolChains.getForPlatform(platform);
                final String binaryName = createBinaryName(jvmLibrary, namingSchemeBuilder, selectedPlatforms, platform);

                binaries.create(binaryName, new Action<JarBinarySpec>() {
                    public void execute(JarBinarySpec jarBinary) {
                        JarBinarySpecInternal jarBinaryInternal = (JarBinarySpecInternal) jarBinary;
                        jarBinaryInternal.setBaseName(jvmLibrary.getName());
                        jarBinary.setToolChain(toolChain);
                        jarBinary.setTargetPlatform(platform);

                        File outputDir = new File(classesDir, jarBinary.getName());
                        jarBinary.setClassesDir(outputDir);
                        jarBinary.setResourcesDir(outputDir);
                        jarBinary.setJarFile(new File(binariesDir, String.format("%s/%s.jar", jarBinary.getName(), jarBinaryInternal.getBaseName())));

                        boolean canBuild = toolChain.select(jarBinary.getTargetPlatform()).isAvailable();
                        jarBinaryInternal.setBuildable(canBuild);

                        jvmComponentExtension.getAllBinariesAction().execute(jarBinary);
                    }
                });
            }
>>>>>>> 5723e234
        }
    }

<<<<<<< HEAD
    @Mutate
    public void createTasks(TaskContainer tasks, BinaryContainer binaries) {
        for (JarBinarySpecInternal projectJarBinary : binaries.withType(JarBinarySpecInternal.class)) {
            Task jarTask = createJarTask(tasks, projectJarBinary);
            projectJarBinary.builtBy(jarTask);
            projectJarBinary.getTasks().add(jarTask);
=======
        private List<JavaPlatform> resolvePlatforms(JvmLibrarySpec jvmLibrary, PlatformResolver platforms) {
            List<PlatformRequirement> targetPlatforms = ((JvmLibrarySpecInternal) jvmLibrary).getTargetPlatforms();
            if (targetPlatforms.isEmpty()) {
                // TODO:DAZ Make it simpler to get the default java platform name, or use a spec here
                String defaultJavaPlatformName = new DefaultJavaPlatform(JavaVersion.current()).getName();
                targetPlatforms = Collections.singletonList(DefaultPlatformRequirement.create(defaultJavaPlatformName));
            }
            return platforms.resolve(JavaPlatform.class, targetPlatforms);
        }

        @Mutate
        public void createTasks(TaskContainer tasks, BinaryContainer binaries) {
            for (JarBinarySpecInternal projectJarBinary : binaries.withType(JarBinarySpecInternal.class)) {
                Task jarTask = createJarTask(tasks, projectJarBinary);
                projectJarBinary.builtBy(jarTask);
                projectJarBinary.getTasks().add(jarTask);
            }
>>>>>>> 5723e234
        }
    }

    private Task createJarTask(TaskContainer tasks, JarBinarySpecInternal binary) {
        String taskName = "create" + StringUtils.capitalize(binary.getName());
        Jar jar = tasks.create(taskName, Jar.class);
        jar.setDescription(String.format("Creates the binary file for %s.", binary));
        jar.from(binary.getClassesDir());
        jar.from(binary.getResourcesDir());

        jar.setDestinationDir(binary.getJarFile().getParentFile());
        jar.setArchiveName(binary.getJarFile().getName());

        return jar;
    }

    private String createBinaryName(JvmLibrarySpec jvmLibrary, BinaryNamingSchemeBuilder namingSchemeBuilder, List<JavaPlatform> selectedPlatforms, JavaPlatform platform) {
        BinaryNamingSchemeBuilder componentBuilder = namingSchemeBuilder
                .withComponentName(jvmLibrary.getName())
                .withTypeString("jar");
        if (selectedPlatforms.size() > 1) {
            componentBuilder = componentBuilder.withVariantDimension(platform.getName());
        }
        return componentBuilder.build().getLifecycleTaskName();
    }
}<|MERGE_RESOLUTION|>--- conflicted
+++ resolved
@@ -100,28 +100,15 @@
         }
     }
 
-<<<<<<< HEAD
     @ComponentBinaries
     public void createBinaries(CollectionBuilder<JarBinarySpec> binaries, final JvmLibrarySpec jvmLibrary,
-                               PlatformContainer platforms, BinaryNamingSchemeBuilder namingSchemeBuilder, final JvmComponentExtension jvmComponentExtension,
+                               PlatformResolver platforms, BinaryNamingSchemeBuilder namingSchemeBuilder, final JvmComponentExtension jvmComponentExtension,
                                @Path("buildDir") File buildDir, ServiceRegistry serviceRegistry, JavaToolChainRegistry toolChains) {
-=======
-        @ComponentBinaries
-        public void createBinaries(CollectionBuilder<JarBinarySpec> binaries, final JvmLibrarySpec jvmLibrary,
-                                   PlatformResolver platforms, BinaryNamingSchemeBuilder namingSchemeBuilder, final JvmComponentExtension jvmComponentExtension,
-                                   @Path("buildDir") File buildDir, ServiceRegistry serviceRegistry, JavaToolChainRegistry toolChains) {
->>>>>>> 5723e234
 
         final File binariesDir = new File(buildDir, "jars");
         final File classesDir = new File(buildDir, "classes");
 
-<<<<<<< HEAD
-        List<String> targetPlatforms = jvmLibrary.getTargetPlatforms();
-        if (targetPlatforms.isEmpty()) {
-            // TODO:DAZ Make it simpler to get the default java platform name, or use a spec here
-            targetPlatforms = Collections.singletonList(new DefaultJavaPlatform(JavaVersion.current()).getName());
-        }
-        List<JavaPlatform> selectedPlatforms = platforms.chooseFromTargets(JavaPlatform.class, targetPlatforms);
+        List<JavaPlatform> selectedPlatforms = resolvePlatforms(jvmLibrary, platforms);
         for (final JavaPlatform platform : selectedPlatforms) {
             final JavaToolChainInternal toolChain = (JavaToolChainInternal) toolChains.getForPlatform(platform);
             final String binaryName = createBinaryName(jvmLibrary, namingSchemeBuilder, selectedPlatforms, platform);
@@ -144,61 +131,25 @@
                     jvmComponentExtension.getAllBinariesAction().execute(jarBinary);
                 }
             });
-=======
-            List<JavaPlatform> selectedPlatforms = resolvePlatforms(jvmLibrary, platforms);
-            for (final JavaPlatform platform : selectedPlatforms) {
-                final JavaToolChainInternal toolChain = (JavaToolChainInternal) toolChains.getForPlatform(platform);
-                final String binaryName = createBinaryName(jvmLibrary, namingSchemeBuilder, selectedPlatforms, platform);
-
-                binaries.create(binaryName, new Action<JarBinarySpec>() {
-                    public void execute(JarBinarySpec jarBinary) {
-                        JarBinarySpecInternal jarBinaryInternal = (JarBinarySpecInternal) jarBinary;
-                        jarBinaryInternal.setBaseName(jvmLibrary.getName());
-                        jarBinary.setToolChain(toolChain);
-                        jarBinary.setTargetPlatform(platform);
-
-                        File outputDir = new File(classesDir, jarBinary.getName());
-                        jarBinary.setClassesDir(outputDir);
-                        jarBinary.setResourcesDir(outputDir);
-                        jarBinary.setJarFile(new File(binariesDir, String.format("%s/%s.jar", jarBinary.getName(), jarBinaryInternal.getBaseName())));
-
-                        boolean canBuild = toolChain.select(jarBinary.getTargetPlatform()).isAvailable();
-                        jarBinaryInternal.setBuildable(canBuild);
-
-                        jvmComponentExtension.getAllBinariesAction().execute(jarBinary);
-                    }
-                });
-            }
->>>>>>> 5723e234
         }
     }
 
-<<<<<<< HEAD
+    private List<JavaPlatform> resolvePlatforms(JvmLibrarySpec jvmLibrary, PlatformResolver platforms) {
+        List<PlatformRequirement> targetPlatforms = ((JvmLibrarySpecInternal) jvmLibrary).getTargetPlatforms();
+        if (targetPlatforms.isEmpty()) {
+            // TODO:DAZ Make it simpler to get the default java platform name, or use a spec here
+            String defaultJavaPlatformName = new DefaultJavaPlatform(JavaVersion.current()).getName();
+            targetPlatforms = Collections.singletonList(DefaultPlatformRequirement.create(defaultJavaPlatformName));
+        }
+        return platforms.resolve(JavaPlatform.class, targetPlatforms);
+    }
+
     @Mutate
     public void createTasks(TaskContainer tasks, BinaryContainer binaries) {
         for (JarBinarySpecInternal projectJarBinary : binaries.withType(JarBinarySpecInternal.class)) {
             Task jarTask = createJarTask(tasks, projectJarBinary);
             projectJarBinary.builtBy(jarTask);
             projectJarBinary.getTasks().add(jarTask);
-=======
-        private List<JavaPlatform> resolvePlatforms(JvmLibrarySpec jvmLibrary, PlatformResolver platforms) {
-            List<PlatformRequirement> targetPlatforms = ((JvmLibrarySpecInternal) jvmLibrary).getTargetPlatforms();
-            if (targetPlatforms.isEmpty()) {
-                // TODO:DAZ Make it simpler to get the default java platform name, or use a spec here
-                String defaultJavaPlatformName = new DefaultJavaPlatform(JavaVersion.current()).getName();
-                targetPlatforms = Collections.singletonList(DefaultPlatformRequirement.create(defaultJavaPlatformName));
-            }
-            return platforms.resolve(JavaPlatform.class, targetPlatforms);
-        }
-
-        @Mutate
-        public void createTasks(TaskContainer tasks, BinaryContainer binaries) {
-            for (JarBinarySpecInternal projectJarBinary : binaries.withType(JarBinarySpecInternal.class)) {
-                Task jarTask = createJarTask(tasks, projectJarBinary);
-                projectJarBinary.builtBy(jarTask);
-                projectJarBinary.getTasks().add(jarTask);
-            }
->>>>>>> 5723e234
         }
     }
 
